--- conflicted
+++ resolved
@@ -8,15 +8,8 @@
         "url": "https://github.com/FullScreenShenanigans/EightBittr/issues"
     },
     "dependencies": {
-<<<<<<< HEAD
         "react": "^16.8.6",
         "react-dom": "^16.8.6",
-=======
-        "mobx": "^6.6.1",
-        "mobx-react": "^7.5.2",
-        "react": "^18.2.0",
-        "react-dom": "^18.2.0",
->>>>>>> 06c4cc5b
         "requirejs": "^2.3.6"
     },
     "description": "Creates configurable HTML displays over flexible-sized contents.",
@@ -38,8 +31,8 @@
         "mobx-react": "^7.5.2",
         "mocha": "^10.0.0",
         "mocha-headless-chrome": "^4.0.0",
-        "react": "^18.2.0",
-        "react-dom": "^18.2.0",
+        "react": "^16.8.6",
+        "react-dom": "^16.8.6",
         "requirejs": "^2.3.6",
         "shenanigans-manager": "^0.8.1",
         "sinon": "^14.0.0",
@@ -87,15 +80,15 @@
             "externals": [
                 {
                     "js": {
-                        "dev": "../node_modules/react/umd/react.development",
-                        "prod": "../node_modules/react/lib/react.production"
+                        "dev": "../../../node_modules/react/umd/react.development",
+                        "prod": "../../../node_modules/react/umd/react.production"
                     },
                     "name": "react"
                 },
                 {
                     "js": {
-                        "dev": "../node_modules/react-dom/umd/react-dom.development",
-                        "prod": "../node_modules/react-dom/lib/react-dom.production"
+                        "dev": "../../../node_modules/react-dom/umd/react-dom.development",
+                        "prod": "../../../node_modules/react-dom/umd/react-dom.production"
                     },
                     "name": "react-dom"
                 }
