import * as sinon from "sinon";

// import { useFakeTimers } from "sinon-timers-repeatable";
import { ClassNames } from "./Bootstrapping/ClassNames";
import { createElement } from "./Bootstrapping/CreateElement";
import { Styles } from "./Bootstrapping/Styles";
import { AbsoluteSizeSchema } from "./Sizing";
import {
    OptionalUserWrapprSettings,
    RequiredUserWrapprSettings,
    RequireJs,
    UserWrapprSettings,
} from "./types";
import { UserWrappr } from "./UserWrappr";

export interface TestUserWrapprSettings
    extends OptionalUserWrapprSettings,
        RequiredUserWrapprSettings {
    contents: Element;
    clock: sinon.SinonFakeTimers;
    requirejs: sinon.SinonSpy;
}

export interface TestUserWrappr extends TestUserWrapprSettings {
    container: HTMLElement;
    userWrapper: UserWrappr;
}

/**
 * Browser-only inclusion of requirejs.
 *
 * @see https://github.com/DefinitelyTyped/DefinitelyTyped/issues/21310.
 */
declare const requirejs: RequireJs;

export const stubClassNames: ClassNames = {
    contentArea: "user-wrappr-stubs-content-area",
    menu: "user-wrappr-stubs-menu",
    menuChildren: "user-wrappr-stubs-menu-children",
    menuTitle: "user-wrappr-stubs-menu-title",
    menuTitleButton: "user-wrappr-stubs-menu-title-button",
    menuTitleButtonFake: "user-wrappr-stubs-menu-title-button-fake",
    menusInnerArea: "user-wrappr-stubs-inner-area",
    menusInnerAreaFake: "user-wrappr-stubs-inner-area-fake",
    menusOuterArea: "user-wrappr-stubs-outer-area",
    option: "user-wrappr-stubs-option",
    optionLeft: "user-wrappr-stubs-option-left",
    optionRight: "user-wrappr-stubs-option-right",
    options: "user-wrappr-stubs-options",
    optionsList: "user-wrappr-stubs-options-list",
};

export const stubStyles: Styles = {
    contentArea: {
        textAlign: "right",
    },
    input: {
        textAlign: "right",
    },
    inputButton: {
        textAlign: "left",
    },
    inputButtonAction: {
        textAlign: "center",
    },
    inputButtonBoolean: {
        textAlign: "right",
    },
    inputButtonOff: {
        textAlign: "left",
    },
    inputButtonOn: {
        textAlign: "center",
    },
    inputSelect: {
        textAlign: "left",
    },
    menu: {
        textAlign: "center",
    },
    menuChildrenClosed: {
        textAlign: "left",
    },
    menuChildrenOpen: {
        textAlign: "right",
    },
    menuTitle: {
        textAlign: "right",
    },
    menuTitleButton: {
        textAlign: "center",
    },
    menuTitleButtonFake: {
        textAlign: "center",
    },
    menusInnerArea: {
        textAlign: "left",
    },
    menusInnerAreaFake: {
        textAlign: "center",
    },
    option: {
        textAlign: "left",
    },
    optionLeft: {
        textAlign: "center",
    },
    optionRight: {
        textAlign: "right",
    },
    options: {
        textAlign: "left",
    },
    optionsList: {
        textAlign: "center",
    },
};

const stubUserWrapprSettings = (): TestUserWrapprSettings => {
    const contents = document.createElement("canvas");
    const clock = sinon.useFakeTimers();

    return {
        classNames: stubClassNames,
        clock,
        contents,
        createContents: (size: AbsoluteSizeSchema) => {
            contents.height = size.height;
            contents.width = size.width;
            return contents;
        },
        createElement,
        defaultSize: {
            height: 350,
            width: 490,
        },
        getAvailableContainerHeight: () => 700,
        menuInitializer: "../lib/Menus/InitializeMenus",
        menus: [],
        requirejs: sinon.spy(requirejs),
        styles: stubStyles,
    };
};

<<<<<<< HEAD
export const stubUserWrappr = (
    settings: Partial<Omit<UserWrapprSettings, "classNames" | "requirejs" | "styles">> = {}
): TestUserWrappr => {
    const { requirejs, ...stubSettings } = stubUserWrapprSettings();
    const fullSettings: TestUserWrapprSettings = {
        ...stubSettings,
=======
export const stubUserWrappr = (settings: Partial<UserWrapprSettings> = {}): TestUserWrappr => {
    const fullSettings = {
        ...stubUserWrapprSettings(),
>>>>>>> 06c4cc5b
        ...settings,
        requirejs,
    };
    const container = document.createElement("div");
    const userWrapper = new UserWrappr(fullSettings);

    return { ...fullSettings, container, userWrapper };
};<|MERGE_RESOLUTION|>--- conflicted
+++ resolved
@@ -1,6 +1,6 @@
 import * as sinon from "sinon";
+import { useFakeTimers } from "sinon-timers-repeatable";
 
-// import { useFakeTimers } from "sinon-timers-repeatable";
 import { ClassNames } from "./Bootstrapping/ClassNames";
 import { createElement } from "./Bootstrapping/CreateElement";
 import { Styles } from "./Bootstrapping/Styles";
@@ -118,7 +118,7 @@
 
 const stubUserWrapprSettings = (): TestUserWrapprSettings => {
     const contents = document.createElement("canvas");
-    const clock = sinon.useFakeTimers();
+    const clock = useFakeTimers();
 
     return {
         classNames: stubClassNames,
@@ -142,18 +142,12 @@
     };
 };
 
-<<<<<<< HEAD
 export const stubUserWrappr = (
     settings: Partial<Omit<UserWrapprSettings, "classNames" | "requirejs" | "styles">> = {}
 ): TestUserWrappr => {
     const { requirejs, ...stubSettings } = stubUserWrapprSettings();
-    const fullSettings: TestUserWrapprSettings = {
+    const fullSettings = {
         ...stubSettings,
-=======
-export const stubUserWrappr = (settings: Partial<UserWrapprSettings> = {}): TestUserWrappr => {
-    const fullSettings = {
-        ...stubUserWrapprSettings(),
->>>>>>> 06c4cc5b
         ...settings,
         requirejs,
     };
